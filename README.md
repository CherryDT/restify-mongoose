--- conflicted
+++ resolved
@@ -115,7 +115,6 @@
 To select only date the field of a notes resource append the __select__ query parameter to the URL:
 
     http://localhost:3000/notes?select=date
-<<<<<<< HEAD
     
 ## Filter
 Results can be filtered with a function, which is set in the options object of the constructor or on the `query` and `detail` function.
@@ -131,7 +130,6 @@
 
 var notes = restifyMongoose(Note, {filter: filterUser});
 ```
-=======
 
 ## Changelog
 
@@ -141,5 +139,4 @@
 * Added `beforeSave` functionality to the **insert** and **update** operations.
 * Added coverage script to package.json
 * The insert and update operations now use aync.waterfall
-* The server test helper has an optional parameter which will set or not set default routes 
->>>>>>> 868ee9f9
+* The server test helper has an optional parameter which will set or not set default routes 